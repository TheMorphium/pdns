--- conflicted
+++ resolved
@@ -222,13 +222,8 @@
                  )
 
 
-<<<<<<< HEAD
-SRVRecordContent::SRVRecordContent(uint16_t preference, uint16_t weight, uint16_t port, const string& target) 
+SRVRecordContent::SRVRecordContent(uint16_t preference, uint16_t weight, uint16_t port, const DNSName& target) 
 : DNSRecordContent(QType::SRV), d_weight(weight), d_port(port), d_target(target), d_preference(preference)
-=======
-SRVRecordContent::SRVRecordContent(uint16_t preference, uint16_t weight, uint16_t port, const DNSName& target) 
-: DNSRecordContent(QType::SRV), d_preference(preference), d_weight(weight), d_port(port), d_target(target)
->>>>>>> 21a3792f
 {}
 
 boilerplate_conv(SRV, QType::SRV, 
