--- conflicted
+++ resolved
@@ -272,15 +272,8 @@
   static unsigned int overloadQueueLength=::arg().asNum("overload-queue-length");
   static unsigned int maxQueueLength=::arg().asNum("max-queue-length");
 
-<<<<<<< HEAD
-    if(val>::arg().asNum("max-queue-length")) {
-      L<<Logger::Error<<val<<" questions waiting for database/backend attention. Limit is "<<::arg().asNum("max-queue-length")<<", respawning"<<endl;
-      _exit(1);
-    }
-=======
   if(overloadQueueLength) 
     d_overloaded= d_queued > overloadQueueLength;
->>>>>>> 48b560ea
 
   if(d_queued > maxQueueLength) {
     L<<Logger::Error<< d_queued <<" questions waiting for database/backend attention. Limit is "<<::arg().asNum("max-queue-length")<<", respawning"<<endl;
