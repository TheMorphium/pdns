--- conflicted
+++ resolved
@@ -125,15 +125,9 @@
   uint8_t ourpos[64], rhspos[64];
   uint8_t ourcount=0, rhscount=0;
   //cout<<"Asked to compare "<<toString()<<" to "<<rhs.toString()<<endl;
-<<<<<<< HEAD
-  for(const unsigned char* p = (const unsigned char*)d_storage.c_str(); p < (const unsigned char*)d_storage.c_str() + d_storage.size() && ourcount < sizeof(ourpos); p+=*p+1)
-    ourpos[ourcount++]=(p-(const unsigned char*)d_storage.c_str());
-  for(const unsigned char* p = (const unsigned char*)rhs.d_storage.c_str(); p < (const unsigned char*)rhs.d_storage.c_str() + rhs.d_storage.size() && rhscount < sizeof(rhspos); p+=*p+1)
-=======
   for(const unsigned char* p = (const unsigned char*)d_storage.c_str(); p < (const unsigned char*)d_storage.c_str() + d_storage.size() && *p && ourcount < sizeof(ourpos); p+=*p+1)
     ourpos[ourcount++]=(p-(const unsigned char*)d_storage.c_str());
   for(const unsigned char* p = (const unsigned char*)rhs.d_storage.c_str(); p < (const unsigned char*)rhs.d_storage.c_str() + rhs.d_storage.size() && *p && rhscount < sizeof(rhspos); p+=*p+1)
->>>>>>> 391b7fbe
     rhspos[rhscount++]=(p-(const unsigned char*)rhs.d_storage.c_str());
 
   if(ourcount == sizeof(ourpos) || rhscount==sizeof(rhspos)) {
