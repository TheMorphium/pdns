--- conflicted
+++ resolved
@@ -296,14 +296,11 @@
 
   // We only store the localip if needed for fstrm logging
   ComboAddress localip;
+  bool dnsOverTLS = false;
 #ifdef HAVE_FSTRM
   bool fstrmQEnabled = false;
   bool fstrmREnabled = false;
-<<<<<<< HEAD
-=======
-  bool dnsOverTLS = false;
-#ifdef HAVE_FSTRM
->>>>>>> 4fa08582
+  
   if (isEnabledForQueries(fstrmLoggers)) {
     fstrmQEnabled = true;
   }
